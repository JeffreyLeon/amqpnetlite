//  ------------------------------------------------------------------------------------
//  Copyright (c) Microsoft Corporation
//  All rights reserved. 
//  
//  Licensed under the Apache License, Version 2.0 (the ""License""); you may not use this 
//  file except in compliance with the License. You may obtain a copy of the License at 
//  http://www.apache.org/licenses/LICENSE-2.0  
//  
//  THIS CODE IS PROVIDED *AS IS* BASIS, WITHOUT WARRANTIES OR CONDITIONS OF ANY KIND, 
//  EITHER EXPRESS OR IMPLIED, INCLUDING WITHOUT LIMITATION ANY IMPLIED WARRANTIES OR 
//  CONDITIONS OF TITLE, FITNESS FOR A PARTICULAR PURPOSE, MERCHANTABLITY OR 
//  NON-INFRINGEMENT. 
// 
//  See the Apache Version 2.0 License for specific language governing permissions and 
//  limitations under the License.
//  ------------------------------------------------------------------------------------
using Amqp;
using Amqp.Framing;
using Amqp.Types;
using System;
using System.Threading;
#if !(NETMF || COMPACT_FRAMEWORK)
using Microsoft.VisualStudio.TestTools.UnitTesting;
#endif

namespace Test.Amqp
{
#if !(NETMF || COMPACT_FRAMEWORK)
    [TestClass]
#endif
    public class LinkTests
<<<<<<< HEAD
    {
        Address address = new Address("amqp://guest:guest@localhost:5672");

#if !NETMF
        [TestInitialize]
        public void Initialize()
        {
            // uncomment the following to write frame traces
            //Trace.TraceLevel = TraceLevel.Frame;
            //Trace.TraceListener = (f, a) => System.Diagnostics.Trace.WriteLine(DateTime.Now.ToString("[hh:ss.fff]") + " " + string.Format(f, a));
        }

        [TestMethod]
#endif
        public void TestMethod_BasicSendReceive()
        {
            Connection connection = new Connection(address);
            Session session = new Session(connection);
            SenderLink sender = new SenderLink(session, "send-link", "q1");

            for (int i = 0; i < 200; ++i)
            {
                Message message = new Message();
                message.Properties = new Properties() { GroupId = "abcdefg" };
                message.ApplicationProperties = new ApplicationProperties();
                message.ApplicationProperties["sn"] = i;
                sender.Send(message, null, null);
            }

            ReceiverLink receiver = new ReceiverLink(session, "receive-link", "q1");
            for (int i = 0; i < 200; ++i)
            {
                if (i % 50 == 0) receiver.SetCredit(50);
                Message message = receiver.Receive();
                Trace.WriteLine(TraceLevel.Information, "receive: {0}", message.ApplicationProperties["sn"]);
                receiver.Accept(message);
            }

            sender.Close();
            receiver.Close();
            session.Close();
            connection.Close();
        }

#if !NETMF
=======
    {
        Address address = new Address("amqp://guest:guest@localhost:5672");

#if !(NETMF || COMPACT_FRAMEWORK)
        [TestInitialize]
        public void Initialize()
        {
            // uncomment the following to write frame traces
            //Trace.TraceLevel = TraceLevel.Frame;
            //Trace.TraceListener = (f, a) => System.Diagnostics.Trace.WriteLine(DateTime.Now.ToString("[hh:ss.fff]") + " " + string.Format(f, a));
        }

        [TestMethod]
#endif
        public void TestMethod_BasicSendReceive()
        {
            Connection connection = new Connection(address);
            Session session = new Session(connection);
            SenderLink sender = new SenderLink(session, "send-link", "q1");

            for (int i = 0; i < 200; ++i)
            {
                Message message = new Message();
                message.Properties = new Properties() { GroupId = "abcdefg" };
                message.ApplicationProperties = new ApplicationProperties();
                message.ApplicationProperties["sn"] = i;
                sender.Send(message, null, null);
            }

            ReceiverLink receiver = new ReceiverLink(session, "receive-link", "q1");
            for (int i = 0; i < 200; ++i)
            {
                if (i % 50 == 0) receiver.SetCredit(50);
                Message message = receiver.Receive();
                Trace.WriteLine(TraceLevel.Information, "receive: {0}", message.ApplicationProperties["sn"]);
                receiver.Accept(message);
            }

            sender.Close();
            receiver.Close();
            session.Close();
            connection.Close();
        }

#if !(NETMF || COMPACT_FRAMEWORK)
>>>>>>> 9e5a4683
        [TestMethod]
#endif
        public void TestMethod_OnMessage()
        {
            Connection connection = new Connection(address);
            Session session = new Session(connection);

            ReceiverLink receiver = new ReceiverLink(session, "receive-link", "q1");
            ManualResetEvent done = new ManualResetEvent(false);
            receiver.Start(200, (link, m) =>
                {
                    Trace.WriteLine(TraceLevel.Information, "receive: {0}", m.ApplicationProperties["sn"]);
                    link.Accept(m);
                    if ((int)m.ApplicationProperties["sn"] == 199)
                    {
                        done.Set();
                    }
                });

            SenderLink sender = new SenderLink(session, "send-link", "q1");
            for (int i = 0; i < 200; ++i)
            {
                Message message = new Message();
                message.Properties = new Properties() { GroupId = "abcdefg" };
                message.ApplicationProperties = new ApplicationProperties();
                message.ApplicationProperties["sn"] = i;
                sender.Send(message, null, null);
            }

#if !COMPACT_FRAMEWORK
            done.WaitOne(10000, true);
#else
            done.WaitOne(10000, false);
#endif

            sender.Close();
            receiver.Close();
            session.Close();
            connection.Close();
        }

#if !(NETMF || COMPACT_FRAMEWORK)
        [TestMethod]
#endif
        public void TestMethod_SendAck()
        {
            Connection connection = new Connection(address);
            Session session = new Session(connection);

            SenderLink sender = new SenderLink(session, "send-link", "q1");
            ManualResetEvent done = new ManualResetEvent(false);
            OutcomeCallback callback = (m, o, s) =>
            {
                Trace.WriteLine(TraceLevel.Information, "send complete: sn {0} outcome {1}", m.ApplicationProperties["sn"], o.Descriptor.Name);
                if ((int)m.ApplicationProperties["sn"] == 199)
                {
                    done.Set();
                }
            };

            for (int i = 0; i < 200; ++i)
            {
                Message message = new Message();
                message.Properties = new Properties() { GroupId = "abcdefg" };
                message.ApplicationProperties = new ApplicationProperties();
                message.ApplicationProperties["sn"] = i;
                sender.Send(message, callback, null);
            }

#if !COMPACT_FRAMEWORK
            done.WaitOne(10000, true);
#else
            done.WaitOne(10000, false);
#endif

            ReceiverLink receiver = new ReceiverLink(session, "receive-link", "q1");
            for (int i = 0; i < 200; ++i)
            {
                if (i % 100 == 0) receiver.SetCredit(100);
                Message message = receiver.Receive();
                Trace.WriteLine(TraceLevel.Information, "receive: {0}", message.ApplicationProperties["sn"]);
                receiver.Accept(message);
            }

            sender.Close();
            receiver.Close();
            session.Close();
            connection.Close();
        }

#if !(NETMF || COMPACT_FRAMEWORK)
        [TestMethod]
<<<<<<< HEAD
#endif
        public void TestMethod_ReceiveWaiter()
        {
            Connection connection = new Connection(address);
            Session session = new Session(connection);

            ReceiverLink receiver = new ReceiverLink(session, "receive-link", "q1");
            Thread t = new Thread(() =>
            {
                receiver.SetCredit(1);
                Message message = receiver.Receive();
                Trace.WriteLine(TraceLevel.Information, "receive: {0}", message.Properties.MessageId);
                receiver.Accept(message);
            });

            t.Start();

            SenderLink sender = new SenderLink(session, "send-link", "q1");
            Message msg = new Message() { Properties = new Properties() { MessageId = "123456" } };
            sender.Send(msg, null, null);

            t.Join(10000);

            sender.Close();
            receiver.Close();
            session.Close();
            connection.Close();
        }

#if !NETMF
        [TestMethod]
#endif
        public void TestMethod_ReceiveWithFilterTest()
        {
            Connection connection = new Connection(address);
            Session session = new Session(connection);

            Message message = new Message("I can match a filter");
            message.Properties = new Properties() { GroupId = "abcdefg" };
            message.ApplicationProperties = new ApplicationProperties();
            message.ApplicationProperties["sn"] = 100;

            SenderLink sender = new SenderLink(session, "send-link", "q1");
            sender.Send(message, null, null);

            // update the filter descriptor and expression according to the broker
            Map filters = new Map();
            filters.Add(new Symbol("f1"), new DescribedValue(new Descriptor(0x0000468C00000004L, "apache.org:selector-filter:string")) { Value = "sn = 100" });
            ReceiverLink receiver = new ReceiverLink(session, "receive-link", new Source() { Address = "q1", FilterSet = filters });
            receiver.SetCredit(10);
            Message message2 = receiver.Receive();

            sender.Close();
            receiver.Close();
            session.Close();
            connection.Close();
        }

#if !NETMF
        [TestMethod]
#endif
        public void TestMethod_LinkCloseWithPendingSendTest()
        {
            Connection connection = new Connection(address);
            Session session = new Session(connection);
            SenderLink sender = new SenderLink(session, "send-link", "q1");

            bool cancelled = false;
            Message message = new Message("released");
            sender.Send(message, (m, o, s) => cancelled = true, null);
            // assume that Close is called before connection/link is open so message is still queued in link
            sender.Close(0);
            Assert.IsTrue(cancelled, "pending message should be canceled");

            try
            {
                message = new Message("failed");
                sender.Send(message, (m, o, s) => cancelled = true, null);
                Assert.IsTrue(false, "Send should fail after link is closed");
            }
            catch (AmqpException exception)
            {
                Trace.WriteLine(TraceLevel.Information, "Caught exception: ", exception.Error);
            }

            session.Close();
            connection.Close();
        }
=======
#endif
        public void TestMethod_ReceiveWaiter()
        {
            Connection connection = new Connection(address);
            Session session = new Session(connection);

            ReceiverLink receiver = new ReceiverLink(session, "receive-link", "q1");
            Thread t = new Thread(() =>
            {
                receiver.SetCredit(1);
                Message message = receiver.Receive();
                Trace.WriteLine(TraceLevel.Information, "receive: {0}", message.Properties.MessageId);
                receiver.Accept(message);
            });

            t.Start();

            SenderLink sender = new SenderLink(session, "send-link", "q1");
            Message msg = new Message() { Properties = new Properties() { MessageId = "123456" } };
            sender.Send(msg, null, null);

            t.Join(10000);

            sender.Close();
            receiver.Close();
            session.Close();
            connection.Close();
        }

#if !(NETMF || COMPACT_FRAMEWORK)
        [TestMethod]
#endif
        public void TestMethod_ReceiveWithFilterTest()
        {
            Connection connection = new Connection(address);
            Session session = new Session(connection);

            Message message = new Message("I can match a filter");
            message.Properties = new Properties() { GroupId = "abcdefg" };
            message.ApplicationProperties = new ApplicationProperties();
            message.ApplicationProperties["sn"] = 100;

            SenderLink sender = new SenderLink(session, "send-link", "q1");
            sender.Send(message, null, null);

            // update the filter descriptor and expression according to the broker
            Map filters = new Map();
            filters.Add(new Symbol("f1"), new DescribedValue(new Descriptor(0x0000468C00000004L, "apache.org:selector-filter:string")) { Value = "sn = 100" });
            ReceiverLink receiver = new ReceiverLink(session, "receive-link", new Source() { Address = "q1", FilterSet = filters });
            receiver.SetCredit(10);
            Message message2 = receiver.Receive();

            sender.Close();
            receiver.Close();
            session.Close();
            connection.Close();
        }
>>>>>>> 9e5a4683
    }
}<|MERGE_RESOLUTION|>--- conflicted
+++ resolved
@@ -29,11 +29,10 @@
     [TestClass]
 #endif
     public class LinkTests
-<<<<<<< HEAD
     {
         Address address = new Address("amqp://guest:guest@localhost:5672");
 
-#if !NETMF
+#if !(NETMF || COMPACT_FRAMEWORK)
         [TestInitialize]
         public void Initialize()
         {
@@ -74,54 +73,7 @@
             connection.Close();
         }
 
-#if !NETMF
-=======
-    {
-        Address address = new Address("amqp://guest:guest@localhost:5672");
-
-#if !(NETMF || COMPACT_FRAMEWORK)
-        [TestInitialize]
-        public void Initialize()
-        {
-            // uncomment the following to write frame traces
-            //Trace.TraceLevel = TraceLevel.Frame;
-            //Trace.TraceListener = (f, a) => System.Diagnostics.Trace.WriteLine(DateTime.Now.ToString("[hh:ss.fff]") + " " + string.Format(f, a));
-        }
-
-        [TestMethod]
-#endif
-        public void TestMethod_BasicSendReceive()
-        {
-            Connection connection = new Connection(address);
-            Session session = new Session(connection);
-            SenderLink sender = new SenderLink(session, "send-link", "q1");
-
-            for (int i = 0; i < 200; ++i)
-            {
-                Message message = new Message();
-                message.Properties = new Properties() { GroupId = "abcdefg" };
-                message.ApplicationProperties = new ApplicationProperties();
-                message.ApplicationProperties["sn"] = i;
-                sender.Send(message, null, null);
-            }
-
-            ReceiverLink receiver = new ReceiverLink(session, "receive-link", "q1");
-            for (int i = 0; i < 200; ++i)
-            {
-                if (i % 50 == 0) receiver.SetCredit(50);
-                Message message = receiver.Receive();
-                Trace.WriteLine(TraceLevel.Information, "receive: {0}", message.ApplicationProperties["sn"]);
-                receiver.Accept(message);
-            }
-
-            sender.Close();
-            receiver.Close();
-            session.Close();
-            connection.Close();
-        }
-
-#if !(NETMF || COMPACT_FRAMEWORK)
->>>>>>> 9e5a4683
+#if !(NETMF || COMPACT_FRAMEWORK)
         [TestMethod]
 #endif
         public void TestMethod_OnMessage()
@@ -205,16 +157,15 @@
                 Trace.WriteLine(TraceLevel.Information, "receive: {0}", message.ApplicationProperties["sn"]);
                 receiver.Accept(message);
             }
-
-            sender.Close();
-            receiver.Close();
-            session.Close();
-            connection.Close();
-        }
-
-#if !(NETMF || COMPACT_FRAMEWORK)
-        [TestMethod]
-<<<<<<< HEAD
+            
+            sender.Close();
+            receiver.Close();
+            session.Close();
+            connection.Close();
+        }
+
+#if !(NETMF || COMPACT_FRAMEWORK)
+        [TestMethod]
 #endif
         public void TestMethod_ReceiveWaiter()
         {
@@ -244,7 +195,7 @@
             connection.Close();
         }
 
-#if !NETMF
+#if !(NETMF || COMPACT_FRAMEWORK)
         [TestMethod]
 #endif
         public void TestMethod_ReceiveWithFilterTest()
@@ -273,7 +224,7 @@
             connection.Close();
         }
 
-#if !NETMF
+#if !(NETMF || COMPACT_FRAMEWORK)
         [TestMethod]
 #endif
         public void TestMethod_LinkCloseWithPendingSendTest()
@@ -287,7 +238,10 @@
             sender.Send(message, (m, o, s) => cancelled = true, null);
             // assume that Close is called before connection/link is open so message is still queued in link
             sender.Close(0);
+#if !(NETMF || COMPACT_FRAMEWORK)
+            // NETMF may be slow
             Assert.IsTrue(cancelled, "pending message should be canceled");
+#endif
 
             try
             {
@@ -303,64 +257,5 @@
             session.Close();
             connection.Close();
         }
-=======
-#endif
-        public void TestMethod_ReceiveWaiter()
-        {
-            Connection connection = new Connection(address);
-            Session session = new Session(connection);
-
-            ReceiverLink receiver = new ReceiverLink(session, "receive-link", "q1");
-            Thread t = new Thread(() =>
-            {
-                receiver.SetCredit(1);
-                Message message = receiver.Receive();
-                Trace.WriteLine(TraceLevel.Information, "receive: {0}", message.Properties.MessageId);
-                receiver.Accept(message);
-            });
-
-            t.Start();
-
-            SenderLink sender = new SenderLink(session, "send-link", "q1");
-            Message msg = new Message() { Properties = new Properties() { MessageId = "123456" } };
-            sender.Send(msg, null, null);
-
-            t.Join(10000);
-
-            sender.Close();
-            receiver.Close();
-            session.Close();
-            connection.Close();
-        }
-
-#if !(NETMF || COMPACT_FRAMEWORK)
-        [TestMethod]
-#endif
-        public void TestMethod_ReceiveWithFilterTest()
-        {
-            Connection connection = new Connection(address);
-            Session session = new Session(connection);
-
-            Message message = new Message("I can match a filter");
-            message.Properties = new Properties() { GroupId = "abcdefg" };
-            message.ApplicationProperties = new ApplicationProperties();
-            message.ApplicationProperties["sn"] = 100;
-
-            SenderLink sender = new SenderLink(session, "send-link", "q1");
-            sender.Send(message, null, null);
-
-            // update the filter descriptor and expression according to the broker
-            Map filters = new Map();
-            filters.Add(new Symbol("f1"), new DescribedValue(new Descriptor(0x0000468C00000004L, "apache.org:selector-filter:string")) { Value = "sn = 100" });
-            ReceiverLink receiver = new ReceiverLink(session, "receive-link", new Source() { Address = "q1", FilterSet = filters });
-            receiver.SetCredit(10);
-            Message message2 = receiver.Receive();
-
-            sender.Close();
-            receiver.Close();
-            session.Close();
-            connection.Close();
-        }
->>>>>>> 9e5a4683
     }
 }